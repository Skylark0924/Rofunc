# Copyright 2023, Junjia LIU, jjliu@mae.cuhk.edu.hk
#
# Licensed under the Apache License, Version 2.0 (the "License");
# you may not use this file except in compliance with the License.
# You may obtain a copy of the License at
#
#      https://www.apache.org/licenses/LICENSE-2.0
#
# Unless required by applicable law or agreed to in writing, software
# distributed under the License is distributed on an "AS IS" BASIS,
# WITHOUT WARRANTIES OR CONDITIONS OF ANY KIND, either express or implied.
# See the License for the specific language governing permissions and
# limitations under the License.

import os
import math
import matplotlib.pyplot as plt
import numpy as np
from PIL import Image as Im
from typing import List

<<<<<<< HEAD
from rofunc.config.utils import load_agent_config
=======
import rofunc as rf
>>>>>>> 41018afe
from rofunc.utils.logger.beauty_logger import beauty_print

"""TODO: Make this page configurable"""


class PlaygroundSim:
    def __init__(self, args):
        self.args = args
        self.up_axis = None
        self.sim = None
        self.gym = None
        self.viewer = None
        self.init_sim()
        self.init_viewer()
        self.init_plane()

    def init_sim(self, up_axis="Y"):
        from isaacgym import gymapi

        if hasattr(self.args, "up_axis"):
            up_axis = self.args.up_axis.upper()
        self.up_axis = up_axis

        # Initialize gym
        self.gym = gymapi.acquire_gym()

        # configure sim
        sim_params = gymapi.SimParams()
        sim_params.dt = 1.0 / 60.0
        sim_params.substeps = 2
        if up_axis == "Y":
            sim_params.gravity = gymapi.Vec3(0.0, -9.8, 0.0)
            sim_params.up_axis = gymapi.UP_AXIS_Y
        elif up_axis == "Z":
            sim_params.gravity = gymapi.Vec3(0.0, 0.0, -9.8)
            sim_params.up_axis = gymapi.UP_AXIS_Z
        else:
            raise ValueError("The up_axis should be in [Y, Z]")

        if self.args.physics_engine == gymapi.SIM_FLEX:
            sim_params.flex.solver_type = 5
            sim_params.flex.num_outer_iterations = 4
            sim_params.flex.num_inner_iterations = 15
            sim_params.flex.relaxation = 0.75
            sim_params.flex.warm_start = 0.8
        elif self.args.physics_engine == gymapi.SIM_PHYSX:
            sim_params.physx.solver_type = 1
            sim_params.physx.num_position_iterations = 4
            sim_params.physx.num_velocity_iterations = 1
            sim_params.physx.rest_offset = 0.0
            sim_params.physx.contact_offset = 0.001
            sim_params.physx.friction_offset_threshold = 0.001
            sim_params.physx.friction_correlation_distance = 0.0005
            sim_params.physx.num_threads = self.args.num_threads
            sim_params.physx.use_gpu = self.args.use_gpu
        else:
            raise ValueError("The physics engine should be in [SIM_FLEX, SIM_PHYSX]")

        sim_params.use_gpu_pipeline = self.args.use_gpu_pipeline
        if self.args.use_gpu_pipeline:
            print("WARNING: Forcing CPU pipeline.")

        self.sim = self.gym.create_sim(
            self.args.compute_device_id,
            self.args.graphics_device_id,
            self.args.physics_engine,
            sim_params,
        )

        if self.sim is None:
            beauty_print("Failed to create sim", type="warning")
            quit()

    def init_viewer(self):
        from isaacgym import gymapi

        if self.up_axis == "Y":
            cam_pos = (3.0, 2.0, 0.0)
            cam_target = (0.0, 0.0, 0.0)
        elif self.up_axis == "Z":
            cam_pos = (3.0, 0.0, 2.0)
            cam_target = (0.0, 0.0, 0.0)

        if hasattr(self.args, "cam_pos") and hasattr(self.args, "cam_target"):
            cam_pos = self.args.cam_pos
            cam_target = self.args.cam_target

        # Create viewer
        self.viewer = None
        camera_props = gymapi.CameraProperties()
        camera_props.horizontal_fov = (
            75.0
            if not hasattr(self.args, "camera_horizontal_fov")
            else self.args.camera_horizontal_fov
        )
        camera_props.width = (
            1920 if not hasattr(self.args, "camera_width") else self.args.camera_width
        )
        camera_props.height = (
            1080 if not hasattr(self.args, "camera_height") else self.args.camera_height
        )
        # camera_props.use_collision_geometry = True
        self.viewer = self.gym.create_viewer(self.sim, camera_props)
        if self.viewer is None:
            beauty_print("Failed to create viewer", type="warning")
            quit()

        # Point camera at environments
        self.gym.viewer_camera_look_at(
            self.viewer,
            None,
            gymapi.Vec3(cam_pos[0], cam_pos[1], cam_pos[2]),
            gymapi.Vec3(cam_target[0], cam_target[1], cam_target[2]),
        )

    def init_plane(self):
        from isaacgym import gymapi

        # Add ground plane
        plane_params = gymapi.PlaneParams()
        if self.up_axis == "Y":
            plane_params.normal = gymapi.Vec3(0, 1, 0)
        elif self.up_axis == "Z":
            plane_params.normal = gymapi.Vec3(0, 0, 1)
        self.gym.add_ground(self.sim, plane_params)


class RobotSim:
<<<<<<< HEAD
    def __init__(
        self,
        args,
        robot_name,
        asset_root=None,
        num_envs=1,
        device="cpu",
    ):
=======
    def __init__(self, args, robot_name, asset_root=None, asset_file=None, fix_base_link=None,
                 flip_visual_attachments=True, init_pose_vec=None, num_envs=1, device="cpu"):
>>>>>>> 41018afe
        """
        Initialize the robot simulator
        :param args: arguments
        :param robot_name: name of the robot
        :param asset_root: path to the assets,
        """
        from isaacgym import gymapi

        self.args = args
        self.robot_name = robot_name.lower()
        agent_configs = load_agent_config(self.robot_name)

        asset_file = agent_configs["description_file_path"]
        self.init_pose_vec = agent_configs["initial_base_pose"]

        self.num_envs = num_envs
        self.device = device
<<<<<<< HEAD
=======
        if self.robot_name == "CURI":
            self.asset_file = "urdf/curi/urdf/curi_isaacgym_dual_arm.urdf" if asset_file is None else asset_file
            self.init_pose_vec = (0., 0., 0., -0.707107, 0., 0., 0.707107) if init_pose_vec is None else init_pose_vec
        elif self.robot_name == "walker":
            self.asset_file = "urdf/walker/urdf/walker_cartesio.urdf" if asset_file is None else asset_file
            self.fix_base_link = True if fix_base_link is None else fix_base_link
            self.flip_visual_attachments = False
            self.init_pose_vec = (0., 1.1, 0., -0.707107, 0., 0., 0.707107) if init_pose_vec is None else init_pose_vec
        elif self.robot_name == "CURI-mini":
            self.asset_file = "urdf/curi_mini/urdf/diablo_simulation.urdf"
            self.flip_visual_attachments = False
        elif self.robot_name == "franka":
            self.asset_file = "urdf/franka_description/robots/franka_panda.urdf"
            self.fix_base_link = True
            self.init_pose_vec = (0., 0., 0., -0.707107, 0., 0., 0.707107) if init_pose_vec is None else init_pose_vec
        elif self.robot_name == "baxter":
            self.asset_file = "urdf/baxter/robot.xml"
            self.init_pose_vec = (0., 1., 0., -0.707107, 0., 0., 0.707107) if init_pose_vec is None else init_pose_vec
        elif self.robot_name == "sawyer":
            self.asset_file = "urdf/sawyer/robot.xml"
        elif self.robot_name == "gluon":
            self.asset_file = "urdf/gluon/gluon.urdf"
            self.flip_visual_attachments = False
            self.fix_base_link = True
            self.init_pose_vec = (0., 0., 0., -0.707107, 0., 0., 0.707107) if init_pose_vec is None else init_pose_vec
        elif self.robot_name == "human":
            self.asset_file = asset_file
            self.flip_visual_attachments = False
            self.fix_base_link = False if fix_base_link is None else fix_base_link
            pos_y, pos_z = 0.8, 0.
        else:
            raise ValueError(
                "The robot {} is not supported. Please choose a robot in [CURI, walker, CURI-mini, baxter, sawyer]".format(
                    self.robot_name))

        if hasattr(self.args, "up_axis"):  # TODO: suit for z-up setting
            up_axis = self.args.up_axis.upper()
            if up_axis == "Z":
                pos_z, pos_y = pos_y, pos_z
        self.init_pose_vec = (
            0., pos_y, pos_z, -0.707107, 0., 0., 0.707107) if self.init_pose_vec is None else self.init_pose_vec
>>>>>>> 41018afe

        # Find the asset root folder
        if asset_root is None:
            asset_root = os.path.join(
                os.path.dirname(os.path.realpath(__file__)), "../assets"
            )

        self.asset_options = gymapi.AssetOptions()
        self.asset_options.fix_base_link = agent_configs["fix_base_link"]
        self.asset_options.flip_visual_attachments = agent_configs["flip_visual_attachments"]
        self.asset_options.armature = 0.01

<<<<<<< HEAD
=======
        self.object_handles = None

    def init(self):
        # Initial gym, sim, viewer and env
>>>>>>> 41018afe
        self.PlaygroundSim = PlaygroundSim(self.args)
        self.gym = self.PlaygroundSim.gym
        self.sim = self.PlaygroundSim.sim
        self.viewer = self.PlaygroundSim.viewer

        beauty_print(
            "Loading robot asset {} from {}".format(asset_file, asset_root),
            type="info",
        )
        self.robot_asset = self.gym.load_asset(
            self.sim, asset_root, asset_file, self.asset_options
        )

        self.envs = []
        self.robot_handles = []
        self._init_env()
        self.robot_dof = self.gym.get_actor_dof_count(
            self.envs[0], self.robot_handles[0]
        )

    def init(self):
        self.setup_robot_dof_prop()

<<<<<<< HEAD
    def _init_env(self, spacing=3.0):
=======
    def monitor_rigid_body_states(self):
        from isaacgym import gymtorch
        self.gym.prepare_sim(self.sim)
        self.rigid_body_states_tensor = self.gym.acquire_rigid_body_state_tensor(self.sim)
        self.rigid_body_states = gymtorch.wrap_tensor(self.rigid_body_states_tensor)

    def init_env(self, spacing=3.0):
>>>>>>> 41018afe
        from isaacgym import gymapi

        # Set up the env grid
        env_lower = gymapi.Vec3(-spacing, 0.0, -spacing)
        env_upper = gymapi.Vec3(spacing, spacing, spacing)

        # configure env grid
        print("Creating %d environments" % self.num_envs)
        num_per_row = int(math.sqrt(self.num_envs))
        pose = gymapi.Transform()
        init_pose = self.init_pose_vec
        pose.p = gymapi.Vec3(init_pose[0], init_pose[1], init_pose[2])
        pose.r = gymapi.Quat(init_pose[3], init_pose[4], init_pose[5], init_pose[6])
        for i in range(self.num_envs):
            # create env
            env = self.gym.create_env(self.sim, env_lower, env_upper, num_per_row)
            self.envs.append(env)

            # add robot
            robot_handle = self.gym.create_actor(
                env, self.robot_asset, pose, "robot", i, 2
            )
            self.gym.enable_actor_dof_force_sensors(env, robot_handle)
            self.robot_handles.append(robot_handle)

    def _init_attractor(self, attracted_joint, verbose=True):
        """
        Initialize the attractor for tracking the trajectory using the embedded Isaac Gym PID controller

        :param attracted_joint: the joint to be attracted
        :param verbose: if True, visualize the attractor spheres
        :return:
        """
        from isaacgym import gymapi
        from isaacgym import gymutil

        # Attractor setup
        attractor_handles = []
        attractor_properties = gymapi.AttractorProperties()
        attractor_properties.stiffness = 5e5
        attractor_properties.damping = 5e3

        # Make attractor in all axes
        attractor_properties.axes = gymapi.AXIS_ALL

        # Create helper geometry used for visualization
        # Create a wireframe axis
        axes_geom = gymutil.AxesGeometry(0.1)
        # Create a wireframe sphere
        sphere_rot = gymapi.Quat.from_euler_zyx(0.5 * math.pi, 0, 0)
        sphere_pose = gymapi.Transform(r=sphere_rot)
        sphere_geom = gymutil.WireframeSphereGeometry(
            0.03, 12, 12, sphere_pose, color=(1, 0, 0)
        )

        for i in range(len(self.envs)):
            env = self.envs[i]
            handle = self.robot_handles[i]

            body_dict = self.gym.get_actor_rigid_body_dict(env, handle)
            props = self.gym.get_actor_rigid_body_states(env, handle, gymapi.STATE_POS)
            attracted_joint_handle = body = self.gym.find_actor_rigid_body_handle(
                env, handle, attracted_joint
            )

            # Initialize the attractor
            attractor_properties.target = props["pose"][:][body_dict[attracted_joint]]
            attractor_properties.target.p.y -= 0.1
            attractor_properties.target.p.z = 0.1
            attractor_properties.rigid_handle = attracted_joint_handle

<<<<<<< HEAD
            # Draw axes and sphere at attractor location
            gymutil.draw_lines(
                axes_geom, self.gym, self.viewer, env, attractor_properties.target
            )
            gymutil.draw_lines(
                sphere_geom, self.gym, self.viewer, env, attractor_properties.target
            )

            attractor_handle = self.gym.create_rigid_body_attractor(
                env, attractor_properties
            )
=======
            if verbose:
                # Draw axes and sphere at attractor location
                gymutil.draw_lines(axes_geom, self.gym, self.viewer, env, attractor_properties.target)
                gymutil.draw_lines(sphere_geom, self.gym, self.viewer, env, attractor_properties.target)

            attractor_handle = self.gym.create_rigid_body_attractor(env, attractor_properties)
>>>>>>> 41018afe
            attractor_handles.append(attractor_handle)
        return attractor_handles, axes_geom, sphere_geom

    def setup_robot_dof_prop(self, **kwargs):
        raise NotImplementedError

<<<<<<< HEAD
    def _setup_attractors(self, traj, attracted_joints):
        assert isinstance(
            attracted_joints, list
        ), "The attracted joints should be a list"
        assert (
            len(attracted_joints) > 0
        ), "The length of the attracted joints should be greater than 0"
        assert len(attracted_joints) == len(
            traj
        ), "The first dimension of trajectory should equal to attracted_joints"

        attractor_handles, axes_geoms, sphere_geoms = [], [], []
        for i in range(len(attracted_joints)):
            attractor_handle, axes_geom, sphere_geom = self._init_attractor(
                attracted_joints[i]
            )
=======
    def _setup_attractors(self, traj, attracted_joints, verbose=True):
        assert isinstance(attracted_joints, list), "The attracted joints should be a list"
        assert len(attracted_joints) > 0, "The length of the attracted joints should be greater than 0"
        assert len(attracted_joints) == len(traj), "The first dimension of trajectory should equal to attracted_joints"

        attractor_handles, axes_geoms, sphere_geoms = [], [], []
        for i in range(len(attracted_joints)):
            attractor_handle, axes_geom, sphere_geom = self._init_attractor(attracted_joints[i], verbose=verbose)
>>>>>>> 41018afe
            attractor_handles.append(attractor_handle)
            axes_geoms.append(axes_geom)
            sphere_geoms.append(sphere_geom)
        return attracted_joints, attractor_handles, axes_geoms, sphere_geoms

    def add_object(
        self,
        object_asset,
        object_poses,
        object_name,
        object_color=None,
        collision_group=0,
        filter_mask=-1,
        seg_id=0,
    ):
        """

        :param object_asset:
        :param object_poses:
        :param object_name:
        :param object_color:
        :param collision_group:
        :param filter_mask:
        :param seg_id:
        :return:
        """
        from isaacgym import gymapi

        self.object_idxs = []
        self.object_handles = []
        self.object_poses = []
        for i in range(self.num_envs):
            if isinstance(object_poses, list):
                object_pose = object_poses[i]
            else:
                object_pose = object_poses

<<<<<<< HEAD
            object_handle = self.gym.create_actor(
                self.envs[i],
                object_asset,
                object_pose,
                object_name,
                collision_group,
                filter_mask,
                seg_id,
            )
            object_handles.append(object_handle)

            if object_color is not None:
                self.gym.set_rigid_body_color(
                    self.envs[i],
                    object_handle,
                    0,
                    gymapi.MESH_VISUAL_AND_COLLISION,
                    object_color,
                )

            object_idx = self.gym.get_actor_rigid_body_index(
                self.envs[i], object_handle, 0, gymapi.DOMAIN_SIM
            )
            object_idxs.append(object_idx)
        return object_handles, object_idxs
=======
            object_handle = self.gym.create_actor(self.envs[i], object_asset, object_pose, object_name, collision_group,
                                                  filter_mask, seg_id)
            self.object_handles.append(object_handle)

            if object_color is not None:
                self.gym.set_rigid_body_color(self.envs[i], object_handle, 0, gymapi.MESH_VISUAL_AND_COLLISION,
                                              object_color)

            object_idx = self.gym.get_actor_rigid_body_index(self.envs[i], object_handle, 0, gymapi.DOMAIN_SIM)
            self.object_idxs.append(object_idx)
            self.object_poses.append([
                object_pose.p.x,
                object_pose.p.y,
                object_pose.p.z,
                object_pose.r.x,
                object_pose.r.y,
                object_pose.r.z,
                object_pose.r.w,
            ])
            self.current_poses = self.object_poses
        return self.object_handles, self.object_idxs

    def add_marker(self, marker_pose):
        from isaacgym import gymapi

        asset_file = "mjcf/location_marker.urdf"

        asset_options = gymapi.AssetOptions()
        asset_options.angular_damping = 0.01
        asset_options.linear_damping = 0.01
        asset_options.max_angular_velocity = 100.0
        asset_options.density = 1.0
        asset_options.fix_base_link = True
        asset_options.default_dof_drive_mode = gymapi.DOF_MODE_NONE

        self._marker_asset = self.gym.load_asset(self.sim, self.asset_root, asset_file, asset_options)

        self.marker_handles = []
        for i in range(self.num_envs):
            marker_handle = self.gym.create_actor(self.envs[i], self._marker_asset, marker_pose, "marker", i, 2, 0)
            self.gym.set_rigid_body_color(self.envs[i], marker_handle, 0, gymapi.MESH_VISUAL,
                                          gymapi.Vec3(0.8, 0.0, 0.0))
            self.marker_handles.append(marker_handle)
>>>>>>> 41018afe

    def show(
        self,
        visual_obs_flag=False,
        camera_props=None,
        attached_body=None,
        local_transform=None,
    ):
        """
        Visualize the robot in an interactive viewer
        :param visual_obs_flag: If True, show the visual observation
        :param camera_props: If visual_obs_flag is True, use this camera_props to config the camera
        :param attached_body: If visual_obs_flag is True, use this to refer the body the camera attached to
        :param local_transform: If visual_obs_flag is True, use this local transform to adjust the camera pose
        """
        from isaacgym import gymapi

        beauty_print(
            "Show the {} simulator in the interactive mode".format(self.robot_name), 1
        )

        if visual_obs_flag:
            fig = plt.figure("Visual observation", figsize=(8, 8))
            camera_handle = self.gym.create_camera_sensor(self.envs[0], camera_props)
            body_handle = self.gym.find_actor_rigid_body_handle(
                self.envs[0], self.robot_handles[0], attached_body
            )
            self.gym.attach_camera_to_body(
                camera_handle,
                self.envs[0],
                body_handle,
                local_transform,
                gymapi.FOLLOW_TRANSFORM,
            )

        while not self.gym.query_viewer_has_closed(self.viewer):
            # Step the physics
            self.gym.simulate(self.sim)
            self.gym.fetch_results(self.sim, True)

            # Step rendering
            self.gym.step_graphics(self.sim)

            if visual_obs_flag:
                # digest image
                self.gym.render_all_camera_sensors(self.sim)
                self.gym.start_access_image_tensors(self.sim)

                cam_img = self.gym.get_camera_image(
                    self.sim, self.envs[0], camera_handle, gymapi.IMAGE_COLOR
                ).reshape(1280, 1280, 4)
                cam_img = Im.fromarray(cam_img)
                plt.imshow(cam_img)
                plt.axis("off")
                plt.pause(1e-9)
                fig.clf()

                self.gym.end_access_image_tensors(self.sim)

            self.gym.draw_viewer(self.viewer, self.sim, False)
            self.gym.sync_frame_time(self.sim)

        print("Done")
        self.gym.destroy_viewer(self.viewer)
        self.gym.destroy_sim(self.sim)

    def get_num_bodies(self):
        num_bodies = self.gym.get_asset_rigid_body_count(self.robot_asset)
        beauty_print(
            "The number of bodies in the robot asset is {}".format(num_bodies), 2
        )
        return num_bodies

    def get_dof_info(self):
        # Gets number of Degree of Freedom for an actor
        dof_count = self.gym.get_actor_dof_count(self.envs[0], self.robot_handles[0])
        # maps degree of freedom names to actor-relative indices
        dof_dict = self.gym.get_actor_dof_dict(self.envs[0], self.robot_handles[0])
        # Gets forces for the actor’s degrees of freedom
        # dof_forces = self.gym.get_actor_dof_forces(self.envs[0], self.robot_handles[0])
        # Gets Frames for Degrees of Freedom of actor
        # dof_frames = self.gym.get_actor_dof_frames(self.envs[0], self.robot_handles[0])
        # Gets names of all degrees of freedom on actor
        dof_names = self.gym.get_actor_dof_names(self.envs[0], self.robot_handles[0])
        # Gets target position for the actor’s degrees of freedom.
        # dof_position_targets = self.gym.get_actor_dof_position_targets(self.envs[0], self.robot_handles[0])
        # Gets properties for all Dofs on an actor.
        dof_properties = self.gym.get_actor_dof_properties(
            self.envs[0], self.robot_handles[0]
        )
        # Gets state for the actor’s degrees of freedom
        # dof_states = self.gym.get_actor_dof_states(self.envs[0], self.robot_handles[0], gymapi.STATE_ALL)
        # Gets target velocity for the actor’s degrees of freedom
        # dof_velocity_targets = self.gym.get_actor_dof_velocity_targets(self.envs[0], self.robot_handles[0])

        return {
            "dof_count": dof_count,
            "dof_dict": dof_dict,
            "dof_names": dof_names,
            "dof_properties": dof_properties,
        }

    def get_robot_state(self, mode):
        from isaacgym import gymtorch

        if mode == "dof_force":
            # One force value per each DOF
            robot_dof_force = np.array(
                gymtorch.wrap_tensor(self.gym.acquire_dof_force_tensor(self.sim))
            )
            beauty_print("DOF forces:\n {}".format(robot_dof_force), 2)
            return robot_dof_force
        elif mode == "dof_state":
            # Each DOF state contains position and velocity and force sensor value
            for i in range(len(self.envs)):
                # TODO: multi envs
                robot_dof_force = np.array(
                    self.gym.get_actor_dof_forces(self.envs[i], self.robot_handles[i])
                ).reshape((-1, 1))
            robot_dof_pose_vel = np.array(
                gymtorch.wrap_tensor(self.gym.acquire_dof_state_tensor(self.sim))
            )
            robot_dof_state = np.hstack((robot_dof_pose_vel, robot_dof_force))
            beauty_print("DOF states:\n {}".format(robot_dof_state), 2)
            return robot_dof_state
        elif mode == "dof_pose_vel":
            # Each DOF state contains position and velocity
            robot_dof_pose_vel = np.array(
                gymtorch.wrap_tensor(self.gym.acquire_dof_state_tensor(self.sim))
            )
            beauty_print("DOF poses and velocities:\n {}".format(robot_dof_pose_vel), 2)
            return robot_dof_pose_vel
        elif mode == "dof_pose":
            # Each DOF pose contains position
            robot_dof_pose_vel = np.array(
                gymtorch.wrap_tensor(self.gym.acquire_dof_state_tensor(self.sim))
            )
            beauty_print("DOF poses:\n {}".format(robot_dof_pose_vel[:, 0]), 2)
            return robot_dof_pose_vel[:, 0]
        elif mode == "dof_vel":
            # Each DOF velocity contains velocity
            robot_dof_pose_vel = np.array(
                gymtorch.wrap_tensor(self.gym.acquire_dof_state_tensor(self.sim))
            )
            beauty_print("DOF velocities:\n {}".format(robot_dof_pose_vel[:, 1]), 2)
            return robot_dof_pose_vel[:, 1]
        elif mode == "dof_force_np":
            for i in range(len(self.envs)):
                # TODO: multi envs
                robot_dof_force = self.gym.get_actor_dof_forces(
                    self.envs[i], self.robot_handles[i]
                )
                beauty_print("DOF force s:\n {}".format(robot_dof_force), 2)
            return robot_dof_force
        else:
            raise ValueError("The mode {} is not supported".format(mode))

    def get_robot_jacobian(self):
        from isaacgym import gymtorch

        _jacobian = self.gym.acquire_jacobian_tensor(self.sim, "robot")
        jacobian = gymtorch.wrap_tensor(_jacobian)
        return jacobian

    def update_robot(self, traj, attractor_handles, axes_geom, sphere_geom, index):
        raise NotImplementedError

    def update_object(self, object_handles, object_poses, state_type):
        """
        Update the object pose

        :param object_handles:
        :param object_poses:
        :param state_type: gymapi.STATE_ALL, gymapi.STATE_POS, gymapi.STATE_VEL
        :return:
        """
        from isaacgym import gymapi

        for i in range(len(self.envs)):
            state = self.gym.get_actor_rigid_body_states(self.envs[i], object_handles[i], gymapi.STATE_NONE)
            state['pose']['p'].fill((object_poses[i][0], object_poses[i][1], object_poses[i][2]))
            state['pose']['r'].fill((object_poses[i][3], object_poses[i][4], object_poses[i][5], object_poses[i][6]))
            state['vel']['linear'].fill((0, 0, 0))
            state['vel']['angular'].fill((0, 0, 0))
            self.gym.set_actor_rigid_body_states(self.envs[i], object_handles[i], state, state_type)

    def ik_controller(self, joint_index, dpose, damping=0.05):
        jacobian = self.get_robot_jacobian()

        # jacobian entries corresponding to curi hand
        j_eef = jacobian[:, joint_index - 1, :, 7:14]

        import torch

        j_eef_T = torch.transpose(j_eef, 1, 2)
        lmbda = torch.eye(6, device=self.device) * (damping**2)
        u = (j_eef_T @ torch.inverse(j_eef @ j_eef_T + lmbda) @ dpose).view(
            self.num_envs, 7
        )
        return u

<<<<<<< HEAD
    def run_traj_multi_joints(
        self, traj: List, attracted_joints: List = None, update_freq=0.001
    ):
=======
    def run_traj_multi_joints(self, traj: List, attracted_joints: List = None,
                              object_start_pose: List = None, object_end_pose: List = None,
                              object_related_joints: List = None,
                              update_freq=0.001, verbose=True):
>>>>>>> 41018afe
        """
        Run the trajectory with multiple joints, the default is to run the trajectory with the left and right hand of
        bimanual robot.

        :param traj: a list of trajectories, each trajectory is a numpy array of shape (N, 7)
        :param attracted_joints: [list], e.g. ["panda_left_hand", "panda_right_hand"]
        :param update_freq: the frequency of updating the robot pose
        :param verbose: if True, visualize the attractor spheres
        :return:
        """
<<<<<<< HEAD
        assert (
            isinstance(traj, list) and len(traj) > 0
        ), "The trajectory should be a list of numpy arrays"
=======
        from isaacgym import gymapi

        assert isinstance(traj, list) and len(traj) > 0, "The trajectory should be a list of numpy arrays"
>>>>>>> 41018afe

        beauty_print("Execute multi-joint trajectory with the CURI simulator")

        # Create the attractor
<<<<<<< HEAD
        (
            attracted_joints,
            attractor_handles,
            axes_geoms,
            sphere_geoms,
        ) = self._setup_attractors(traj, attracted_joints)
=======
        attracted_joints, attractor_handles, axes_geoms, sphere_geoms = self._setup_attractors(traj, attracted_joints,
                                                                                               verbose=verbose)
>>>>>>> 41018afe

        # Time to wait in seconds before moving robot
        next_update_time = 1
        index = 0
        while not self.gym.query_viewer_has_closed(self.viewer):
            # Every 0.01 seconds the pose of the attractor is updated
            t = self.gym.get_sim_time(self.sim)
            self.gym.refresh_rigid_body_state_tensor(self.sim)

            if t >= next_update_time:
                self.gym.clear_lines(self.viewer)
                for i in range(len(attracted_joints)):
<<<<<<< HEAD
                    self.update_robot(
                        traj[i],
                        attractor_handles[i],
                        axes_geoms[i],
                        sphere_geoms[i],
                        index,
                    )
=======
                    self.update_robot(traj[i], attractor_handles[i], axes_geoms[i], sphere_geoms[i], index, verbose)

                if self.object_handles is not None:
                    if index <= 1:
                        self.object_poses = object_start_pose
                        self.update_object(self.object_handles, object_start_pose, gymapi.STATE_ALL)

                    object_poses = self.object_poses
                    # get global index of hand in rigid body state tensor
                    left_hand_idx = self.gym.find_actor_rigid_body_index(self.envs[0], self.robot_handles[0],
                                                                         object_related_joints[0], gymapi.DOMAIN_SIM)
                    right_hand_idx = self.gym.find_actor_rigid_body_index(self.envs[0], self.robot_handles[0],
                                                                          object_related_joints[1], gymapi.DOMAIN_SIM)
                    left_hand_pos = self.rigid_body_states[left_hand_idx, :3]
                    left_hand_rot = self.rigid_body_states[left_hand_idx, 3:7]
                    left_hand_vel = self.rigid_body_states[left_hand_idx, 7:]
                    right_hand_pos = self.rigid_body_states[right_hand_idx, :3]
                    right_hand_rot = self.rigid_body_states[right_hand_idx, 3:7]
                    right_hand_vel = self.rigid_body_states[right_hand_idx, 7:]

                    center_pos = (left_hand_pos + right_hand_pos) / 2
                    euclidean_dist = np.linalg.norm(np.array(center_pos) - self.current_poses[0][:3])
                    # euclidean_dist = np.linalg.norm(left_hand_pos - right_hand_pos)
                    if euclidean_dist < 0.1:
                        left_hand_rot_euler = rf.robolab.euler_from_quaternion(left_hand_rot)
                        right_hand_rot_euler = rf.robolab.euler_from_quaternion(right_hand_rot)
                        tmp = (left_hand_rot_euler[1] + right_hand_rot_euler[1]) / 2
                        object_rot = rf.robolab.quaternion_from_euler(np.pi / 2, tmp, 0)

                        object_pos = (left_hand_pos + right_hand_pos) / 2
                        object_poses = np.array([[*object_pos, *object_rot]])

                        done_euclidean_dist = np.linalg.norm(
                            np.array(self.current_poses[0][:3]) - object_end_pose[:3])
                        if done_euclidean_dist < 0.05:
                            object_poses = self.current_poses
                            self.object_poses = object_poses

                    self.current_poses = object_poses
                    self.update_object(self.object_handles, object_poses, gymapi.STATE_ALL)

>>>>>>> 41018afe
                next_update_time += update_freq
                index += 1
                if index >= len(traj[i]):
                    index = 0

            # Step the physics
            self.gym.simulate(self.sim)
            self.gym.fetch_results(self.sim, True)

            # Step rendering
            self.gym.step_graphics(self.sim)
            self.gym.draw_viewer(self.viewer, self.sim, False)
            self.gym.sync_frame_time(self.sim)

        print("Done")
        self.gym.destroy_viewer(self.viewer)
        self.gym.destroy_sim(self.sim)<|MERGE_RESOLUTION|>--- conflicted
+++ resolved
@@ -19,11 +19,7 @@
 from PIL import Image as Im
 from typing import List
 
-<<<<<<< HEAD
 from rofunc.config.utils import load_agent_config
-=======
-import rofunc as rf
->>>>>>> 41018afe
 from rofunc.utils.logger.beauty_logger import beauty_print
 
 """TODO: Make this page configurable"""
@@ -152,20 +148,8 @@
 
 
 class RobotSim:
-<<<<<<< HEAD
-    def __init__(
-        self,
-        args,
-        robot_name,
-        asset_root=None,
-        num_envs=1,
-        device="cpu",
-    ):
-=======
     def __init__(self, args, robot_name, asset_root=None, asset_file=None, fix_base_link=None,
-                 flip_visual_attachments=True, init_pose_vec=None, num_envs=1, device="cpu"):
->>>>>>> 41018afe
-        """
+                 flip_visual_attachments=True, init_pose_vec=None, num_envs=1, device="cpu"):        """
         Initialize the robot simulator
         :param args: arguments
         :param robot_name: name of the robot
@@ -182,50 +166,6 @@
 
         self.num_envs = num_envs
         self.device = device
-<<<<<<< HEAD
-=======
-        if self.robot_name == "CURI":
-            self.asset_file = "urdf/curi/urdf/curi_isaacgym_dual_arm.urdf" if asset_file is None else asset_file
-            self.init_pose_vec = (0., 0., 0., -0.707107, 0., 0., 0.707107) if init_pose_vec is None else init_pose_vec
-        elif self.robot_name == "walker":
-            self.asset_file = "urdf/walker/urdf/walker_cartesio.urdf" if asset_file is None else asset_file
-            self.fix_base_link = True if fix_base_link is None else fix_base_link
-            self.flip_visual_attachments = False
-            self.init_pose_vec = (0., 1.1, 0., -0.707107, 0., 0., 0.707107) if init_pose_vec is None else init_pose_vec
-        elif self.robot_name == "CURI-mini":
-            self.asset_file = "urdf/curi_mini/urdf/diablo_simulation.urdf"
-            self.flip_visual_attachments = False
-        elif self.robot_name == "franka":
-            self.asset_file = "urdf/franka_description/robots/franka_panda.urdf"
-            self.fix_base_link = True
-            self.init_pose_vec = (0., 0., 0., -0.707107, 0., 0., 0.707107) if init_pose_vec is None else init_pose_vec
-        elif self.robot_name == "baxter":
-            self.asset_file = "urdf/baxter/robot.xml"
-            self.init_pose_vec = (0., 1., 0., -0.707107, 0., 0., 0.707107) if init_pose_vec is None else init_pose_vec
-        elif self.robot_name == "sawyer":
-            self.asset_file = "urdf/sawyer/robot.xml"
-        elif self.robot_name == "gluon":
-            self.asset_file = "urdf/gluon/gluon.urdf"
-            self.flip_visual_attachments = False
-            self.fix_base_link = True
-            self.init_pose_vec = (0., 0., 0., -0.707107, 0., 0., 0.707107) if init_pose_vec is None else init_pose_vec
-        elif self.robot_name == "human":
-            self.asset_file = asset_file
-            self.flip_visual_attachments = False
-            self.fix_base_link = False if fix_base_link is None else fix_base_link
-            pos_y, pos_z = 0.8, 0.
-        else:
-            raise ValueError(
-                "The robot {} is not supported. Please choose a robot in [CURI, walker, CURI-mini, baxter, sawyer]".format(
-                    self.robot_name))
-
-        if hasattr(self.args, "up_axis"):  # TODO: suit for z-up setting
-            up_axis = self.args.up_axis.upper()
-            if up_axis == "Z":
-                pos_z, pos_y = pos_y, pos_z
-        self.init_pose_vec = (
-            0., pos_y, pos_z, -0.707107, 0., 0., 0.707107) if self.init_pose_vec is None else self.init_pose_vec
->>>>>>> 41018afe
 
         # Find the asset root folder
         if asset_root is None:
@@ -238,13 +178,11 @@
         self.asset_options.flip_visual_attachments = agent_configs["flip_visual_attachments"]
         self.asset_options.armature = 0.01
 
-<<<<<<< HEAD
-=======
+
         self.object_handles = None
 
     def init(self):
         # Initial gym, sim, viewer and env
->>>>>>> 41018afe
         self.PlaygroundSim = PlaygroundSim(self.args)
         self.gym = self.PlaygroundSim.gym
         self.sim = self.PlaygroundSim.sim
@@ -268,9 +206,7 @@
     def init(self):
         self.setup_robot_dof_prop()
 
-<<<<<<< HEAD
-    def _init_env(self, spacing=3.0):
-=======
+
     def monitor_rigid_body_states(self):
         from isaacgym import gymtorch
         self.gym.prepare_sim(self.sim)
@@ -278,7 +214,6 @@
         self.rigid_body_states = gymtorch.wrap_tensor(self.rigid_body_states_tensor)
 
     def init_env(self, spacing=3.0):
->>>>>>> 41018afe
         from isaacgym import gymapi
 
         # Set up the env grid
@@ -350,50 +285,19 @@
             attractor_properties.target.p.z = 0.1
             attractor_properties.rigid_handle = attracted_joint_handle
 
-<<<<<<< HEAD
-            # Draw axes and sphere at attractor location
-            gymutil.draw_lines(
-                axes_geom, self.gym, self.viewer, env, attractor_properties.target
-            )
-            gymutil.draw_lines(
-                sphere_geom, self.gym, self.viewer, env, attractor_properties.target
-            )
-
-            attractor_handle = self.gym.create_rigid_body_attractor(
-                env, attractor_properties
-            )
-=======
             if verbose:
                 # Draw axes and sphere at attractor location
                 gymutil.draw_lines(axes_geom, self.gym, self.viewer, env, attractor_properties.target)
                 gymutil.draw_lines(sphere_geom, self.gym, self.viewer, env, attractor_properties.target)
 
             attractor_handle = self.gym.create_rigid_body_attractor(env, attractor_properties)
->>>>>>> 41018afe
             attractor_handles.append(attractor_handle)
         return attractor_handles, axes_geom, sphere_geom
 
     def setup_robot_dof_prop(self, **kwargs):
         raise NotImplementedError
 
-<<<<<<< HEAD
-    def _setup_attractors(self, traj, attracted_joints):
-        assert isinstance(
-            attracted_joints, list
-        ), "The attracted joints should be a list"
-        assert (
-            len(attracted_joints) > 0
-        ), "The length of the attracted joints should be greater than 0"
-        assert len(attracted_joints) == len(
-            traj
-        ), "The first dimension of trajectory should equal to attracted_joints"
-
-        attractor_handles, axes_geoms, sphere_geoms = [], [], []
-        for i in range(len(attracted_joints)):
-            attractor_handle, axes_geom, sphere_geom = self._init_attractor(
-                attracted_joints[i]
-            )
-=======
+
     def _setup_attractors(self, traj, attracted_joints, verbose=True):
         assert isinstance(attracted_joints, list), "The attracted joints should be a list"
         assert len(attracted_joints) > 0, "The length of the attracted joints should be greater than 0"
@@ -402,7 +306,6 @@
         attractor_handles, axes_geoms, sphere_geoms = [], [], []
         for i in range(len(attracted_joints)):
             attractor_handle, axes_geom, sphere_geom = self._init_attractor(attracted_joints[i], verbose=verbose)
->>>>>>> 41018afe
             attractor_handles.append(attractor_handle)
             axes_geoms.append(axes_geom)
             sphere_geoms.append(sphere_geom)
@@ -440,33 +343,6 @@
             else:
                 object_pose = object_poses
 
-<<<<<<< HEAD
-            object_handle = self.gym.create_actor(
-                self.envs[i],
-                object_asset,
-                object_pose,
-                object_name,
-                collision_group,
-                filter_mask,
-                seg_id,
-            )
-            object_handles.append(object_handle)
-
-            if object_color is not None:
-                self.gym.set_rigid_body_color(
-                    self.envs[i],
-                    object_handle,
-                    0,
-                    gymapi.MESH_VISUAL_AND_COLLISION,
-                    object_color,
-                )
-
-            object_idx = self.gym.get_actor_rigid_body_index(
-                self.envs[i], object_handle, 0, gymapi.DOMAIN_SIM
-            )
-            object_idxs.append(object_idx)
-        return object_handles, object_idxs
-=======
             object_handle = self.gym.create_actor(self.envs[i], object_asset, object_pose, object_name, collision_group,
                                                   filter_mask, seg_id)
             self.object_handles.append(object_handle)
@@ -510,7 +386,6 @@
             self.gym.set_rigid_body_color(self.envs[i], marker_handle, 0, gymapi.MESH_VISUAL,
                                           gymapi.Vec3(0.8, 0.0, 0.0))
             self.marker_handles.append(marker_handle)
->>>>>>> 41018afe
 
     def show(
         self,
@@ -712,16 +587,10 @@
         )
         return u
 
-<<<<<<< HEAD
-    def run_traj_multi_joints(
-        self, traj: List, attracted_joints: List = None, update_freq=0.001
-    ):
-=======
     def run_traj_multi_joints(self, traj: List, attracted_joints: List = None,
                               object_start_pose: List = None, object_end_pose: List = None,
                               object_related_joints: List = None,
                               update_freq=0.001, verbose=True):
->>>>>>> 41018afe
         """
         Run the trajectory with multiple joints, the default is to run the trajectory with the left and right hand of
         bimanual robot.
@@ -732,30 +601,15 @@
         :param verbose: if True, visualize the attractor spheres
         :return:
         """
-<<<<<<< HEAD
-        assert (
-            isinstance(traj, list) and len(traj) > 0
-        ), "The trajectory should be a list of numpy arrays"
-=======
         from isaacgym import gymapi
 
         assert isinstance(traj, list) and len(traj) > 0, "The trajectory should be a list of numpy arrays"
->>>>>>> 41018afe
 
         beauty_print("Execute multi-joint trajectory with the CURI simulator")
 
         # Create the attractor
-<<<<<<< HEAD
-        (
-            attracted_joints,
-            attractor_handles,
-            axes_geoms,
-            sphere_geoms,
-        ) = self._setup_attractors(traj, attracted_joints)
-=======
         attracted_joints, attractor_handles, axes_geoms, sphere_geoms = self._setup_attractors(traj, attracted_joints,
                                                                                                verbose=verbose)
->>>>>>> 41018afe
 
         # Time to wait in seconds before moving robot
         next_update_time = 1
@@ -768,15 +622,6 @@
             if t >= next_update_time:
                 self.gym.clear_lines(self.viewer)
                 for i in range(len(attracted_joints)):
-<<<<<<< HEAD
-                    self.update_robot(
-                        traj[i],
-                        attractor_handles[i],
-                        axes_geoms[i],
-                        sphere_geoms[i],
-                        index,
-                    )
-=======
                     self.update_robot(traj[i], attractor_handles[i], axes_geoms[i], sphere_geoms[i], index, verbose)
 
                 if self.object_handles is not None:
@@ -818,7 +663,6 @@
                     self.current_poses = object_poses
                     self.update_object(self.object_handles, object_poses, gymapi.STATE_ALL)
 
->>>>>>> 41018afe
                 next_update_time += update_freq
                 index += 1
                 if index >= len(traj[i]):
