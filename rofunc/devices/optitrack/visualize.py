--- conflicted
+++ resolved
@@ -112,13 +112,9 @@
                     for marker in objs_loc[obj]['markers']:
                         pts = objs_loc[obj]['markers'][marker]['data']
                         pts = (pts - t) * s
-<<<<<<< HEAD
                         if not np.isnan(pts[i]).any():
                                 ax.scatter(*pts[i], marker=f"${marker}$", color=COLORS[n % len(COLORS)])
-=======
-                        if not np.isnan(pt[i]).any():
-                            ax.scatter(*pts[i], marker=f"${marker}$", color=COLORS[n % len(COLORS)])
->>>>>>> 71665bb7
+
         ax.legend()
 
     ax.set_xlim(*xlim)  # Because the canvas is cleared, the range of the coordinate axis needs to be reset
