<<<<<<< HEAD
Examples of simulator usage
-----------------------------

=======
Examples of simulator usage
-----------------------------

>>>>>>> 5ef4e2a2
The following examples show how to use the simulator.<|MERGE_RESOLUTION|>--- conflicted
+++ resolved
@@ -1,10 +1,4 @@
-<<<<<<< HEAD
 Examples of simulator usage
 -----------------------------
 
-=======
-Examples of simulator usage
------------------------------
-
->>>>>>> 5ef4e2a2
 The following examples show how to use the simulator.