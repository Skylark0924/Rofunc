--- conflicted
+++ resolved
@@ -16,18 +16,7 @@
 Attention: Since the Autodesk FBX SDK just supports Python 3.7, this script should be run with Python 3.7.
 """
 
-<<<<<<< HEAD
 from isaacgym import gymapi
-=======
-import multiprocessing
-import os
-import sys
-sys.path.append(os.path.dirname(os.path.dirname(os.path.abspath(__file__))))
-
-import rofunc as rf
-from rofunc.utils.datalab.poselib.poselib.core.rotation3d import *
-from rofunc.utils.datalab.poselib.poselib.skeleton.skeleton3d import SkeletonState, SkeletonMotion
->>>>>>> f63ccadf
 from rofunc.utils.datalab.poselib.poselib.visualization.common import plot_skeleton_motion_interactive, \
     plot_skeleton_state
 from rofunc.utils.datalab.poselib.poselib.skeleton.skeleton3d import SkeletonState, SkeletonMotion
@@ -38,7 +27,7 @@
 import sys
 sys.path.append(os.path.dirname(os.path.dirname(os.path.abspath(__file__))))
 
-from isaacgym import gymapi
+# from isaacgym import gymapi
 # def _project_joints(motion):
 #     right_upper_arm_id = motion.skeleton_tree._node_indices["right_upper_arm"]
 #     right_lower_arm_id = motion.skeleton_tree._node_indices["right_lower_arm"]
@@ -282,32 +271,26 @@
                                                                     root_translation, is_local=True)
     target_motion = SkeletonMotion.from_skeleton_state(new_sk_state, fps=target_motion.fps)
 
-    gym = gymapi.acquire_gym()
-    sim = gym.create_sim(0, 0, gymapi.SIM_PHYSX, gymapi.SimParams())
-    rofunc_path = rf.oslab.get_rofunc_path()
-    asset_root = os.path.join(rofunc_path, "simulator/assets")
-
-    # Load humanoid asset
-    asset_file = args.humanoid_asset
-    asset_options = gymapi.AssetOptions()
-    asset_options.angular_damping = 0.01
-    asset_options.max_angular_velocity = 100.0
-    asset_options.default_dof_drive_mode = gymapi.DOF_MODE_NONE
-    asset_options.disable_gravity = False
-    # asset_options.fix_base_link = True
-    humanoid_asset = gym.load_asset(sim, asset_root, asset_file, asset_options)
-    asset_dof_dict = gym.get_asset_dof_dict(humanoid_asset)
-    asset_rigid_body_dict = gym.get_asset_rigid_body_dict(humanoid_asset)
-    asset_joint_dict = gym.get_asset_joint_dict(humanoid_asset)
-<<<<<<< HEAD
-    target_motion.skeleton_tree.asset_dof_dict = asset_dof_dict
-    target_motion.skeleton_tree.asset_rigid_body_dict = asset_rigid_body_dict
-    target_motion.skeleton_tree.asset_joint_dict = asset_joint_dict
-=======
-    target_motion.asset_dof_dict = asset_dof_dict
-    target_motion.asset_rigid_body_dict = asset_rigid_body_dict
-    target_motion.asset_joint_dict = asset_joint_dict
->>>>>>> f63ccadf
+    # gym = gymapi.acquire_gym()
+    # sim = gym.create_sim(0, 0, gymapi.SIM_PHYSX, gymapi.SimParams())
+    # rofunc_path = rf.oslab.get_rofunc_path()
+    # asset_root = os.path.join(rofunc_path, "simulator/assets")
+
+    # # Load humanoid asset
+    # asset_file = args.humanoid_asset
+    # asset_options = gymapi.AssetOptions()
+    # asset_options.angular_damping = 0.01
+    # asset_options.max_angular_velocity = 100.0
+    # asset_options.default_dof_drive_mode = gymapi.DOF_MODE_NONE
+    # asset_options.disable_gravity = False
+    # # asset_options.fix_base_link = True
+    # humanoid_asset = gym.load_asset(sim, asset_root, asset_file, asset_options)
+    # asset_dof_dict = gym.get_asset_dof_dict(humanoid_asset)
+    # asset_rigid_body_dict = gym.get_asset_rigid_body_dict(humanoid_asset)
+    # asset_joint_dict = gym.get_asset_joint_dict(humanoid_asset)
+    # target_motion.skeleton_tree.asset_dof_dict = asset_dof_dict
+    # target_motion.skeleton_tree.asset_rigid_body_dict = asset_rigid_body_dict
+    # target_motion.skeleton_tree.asset_joint_dict = asset_joint_dict
 
     # save retargeted motion
     target_motion.to_file(retarget_cfg["target_motion_path"])
@@ -409,18 +392,10 @@
     import argparse
 
     parser = argparse.ArgumentParser()
-<<<<<<< HEAD
     parser.add_argument("--fbx_dir", type=str, default=f"{rf.oslab.get_rofunc_path()}/../examples/data/hotu2")
     # parser.add_argument("--fbx_dir", type=str, default=None)
     parser.add_argument("--fbx_file", type=str, default=f"{rf.oslab.get_rofunc_path()}/../examples/data/hotu2/test_data_01_optitrack.fbx")
     parser.add_argument("--parallel", action="store_false")
-=======
-    # parser.add_argument("--fbx_dir", type=str, default="../../../../examples/data/hotu2")
-    parser.add_argument("--fbx_dir", type=str, default=None)
-    parser.add_argument("--fbx_file", type=str, default=f"{rf.oslab.get_rofunc_path}/../examples/data/hotu2/test_data_01_optitrack.fbx")
-    # parser.add_argument("--fbx_file", type=str, default=f"{rf.oslab.get_rofunc_path}/../examples/data/hotu2/test_data_01_optitrack.fbx")
-    parser.add_argument("--parallel", action="store_true")
->>>>>>> f63ccadf
     # Available asset:
     #                   1. mjcf/amp_humanoid_spoon_pan_fixed.xml
     #                   2. mjcf/amp_humanoid_sword_shield.xml
@@ -428,12 +403,8 @@
     #                   4. mjcf/hotu_humanoid_w_qbhand_no_virtual.xml
     #                   5. mjcf/hotu_humanoid_w_qbhand_full.xml
     parser.add_argument("--humanoid_asset", type=str, default="mjcf/hotu_humanoid_w_qbhand_full.xml")
-<<<<<<< HEAD
     parser.add_argument("--target_tpose", type=str,
                         default="utils/datalab/poselib/data/target_hotu_humanoid_w_qbhand_full_tpose.npy")
-=======
-    parser.add_argument("--target_tpose", type=str, default="utils/datalab/poselib/data/target_hotu_humanoid_w_qbhand_full_tpose.npy")
->>>>>>> f63ccadf
     args = parser.parse_args()
 
     rofunc_path = rf.oslab.get_rofunc_path()
