--- conflicted
+++ resolved
@@ -297,45 +297,7 @@
         second part is the observations for all bodies. The body number is multiplied by (3 position values, 6
         orientation values, 3 linear velocity, and 3 angular velocity); finally, -3 stands for
 
-<<<<<<< HEAD
-        Args:
-            key_bodies:
-
-        Returns:
-
-        """
-        asset_body_num = self.cfg["env"]["asset"]["assetBodyNum"]
-        asset_joint_num = self.cfg["env"]["asset"]["assetJointNum"]
-        num_key_bodies = len(key_bodies)
-
-        # The following are: body_name (body_id/body's joint num to its parent/offset pair)
-        if asset_body_num == 15:
-            if asset_joint_num == 28:
-                # torso (1/3/0 3), head (2/3/3 6), right_upper_arm (3/3/6 9), right_lower_arm (4/1/9 10),
-                # right_hand (5/0, omitted as no joint to parent)
-                # left_upper_arm (6/3/10 13), left_lower_arm (7/1/13 14), left_hand (8/0), right_thigh (9/3/14 17),
-                # right_shin (10/1/17 18), right_foot (11/3/18 21), left_thigh (12/3/21 24), left_shin (13/1/24 25),
-                # left_foot (14/3/25 28)
-                self._dof_body_ids = [1, 2, 3, 4, 6, 7, 9, 10, 11, 12, 13, 14]  # len=12
-                self._dof_offsets = [0, 3, 6, 9, 10, 13, 14, 17, 18, 21, 24, 25, 28]  # len=12+1
-                self._dof_obs_size = 72
-                self._num_actions = 28
-                self._num_obs = 1 + 15 * (3 + 6 + 3 + 3) - 3
-            elif asset_joint_num == 34:
-                # torso (1/3/0 3), head (2/3/3 6),
-                # right_upper_arm (3/3/6 9), right_lower_arm (4/1/9 10), right_hand (5/3/10 13)
-                # left_upper_arm (6/3/13 16), left_lower_arm (7/1/16 17), left_hand (8/3/17 20),
-                # right_thigh (9/3/20 23), right_shin (10/1/23 24), right_foot (11/3/24 27),
-                # left_thigh (12/3/27 30), left_shin (13/1/30 31), left_foot (14/3/31 34)
-                self._dof_body_ids = [1, 2, 3, 4, 5, 6, 7, 8, 9, 10, 11, 12, 13, 14]  # len=14
-                self._dof_offsets = [0, 3, 6, 9, 10, 13, 16, 17, 20, 23, 24, 27, 30, 31, 34]  # len=14+1
-                self._dof_obs_size = 84
-                self._num_actions = 34
-                self._num_obs = 1 + 15 * (3 + 6 + 3 + 3) - 3
-            else:
-                raise NotImplementedError
-        elif asset_body_num == 16:
-=======
+
         if asset_file == "mjcf/amp_humanoid.xml":
             # ['pelvis', 'torso', 'head', 'right_upper_arm', 'right_lower_arm', 'right_hand', 'left_upper_arm',
             # 'left_lower_arm', 'left_hand', 'right_thigh', 'right_shin', 'right_foot', 'left_thigh', 'left_shin',
@@ -350,25 +312,11 @@
             # ['pelvis', 'torso', 'head', 'right_upper_arm', 'right_lower_arm', 'right_hand', 'sword', 'left_upper_arm',
             # 'left_lower_arm', 'shield', 'left_hand', 'right_thigh', 'right_shin', 'right_foot', 'left_thigh',
             # 'left_shin', 'left_foot']
->>>>>>> 73f76022
             self._dof_body_ids = [1, 2, 3, 4, 5, 7, 8, 11, 12, 13, 14, 15, 16]
             self._dof_offsets = [0, 3, 6, 9, 10, 13, 16, 17, 20, 21, 24, 27, 28, 31]
             self._dof_obs_size = 78
             self._num_actions = 31
             self._num_obs = 1 + 17 * (3 + 6 + 3 + 3) - 3
-<<<<<<< HEAD
-        elif asset_body_num == 17:
-            # The following are: body_name (body_id/body's joint num to its parent/offset pair)
-            # torso (1/3/0 3), head (2/3/3 6), right_upper_arm (3/3/6 9), right_lower_arm (4/1/9 10),
-            # right_hand (5/3/10 13), spoon (6/0), left_upper_arm (7/3/13 16), left_lower_arm (8/1/16 17),
-            # left_hand (9/3/17 20), pan (10/0), right_thigh (11/3/20 23), right_shin (12/1/23 24),
-            # right_foot (13/3/24 27), left_thigh (14/3/27 30), left_shin (15/1/30 31), left_foot (16/3/31 34)
-            self._dof_body_ids = [1, 2, 3, 4, 5, 7, 8, 9, 11, 12, 13, 14, 15, 16]
-            self._dof_offsets = [0, 3, 6, 9, 10, 13, 16, 17, 20, 23, 24, 27, 30, 31, 34]
-            self._dof_obs_size = 84
-            self._num_actions = 34
-            self._num_obs = 1 + 17 * (3 + 6 + 3 + 3) - 3
-=======
 
         elif asset_file == "mjcf/hotu_humanoid.xml":
             # ['pelvis', 'torso', 'head', 'right_upper_arm', 'right_lower_arm', 'right_hand', 'sword', 'left_upper_arm',
@@ -390,7 +338,6 @@
             self._num_actions = 34
             self._num_obs = 1 + 15 * (3 + 6 + 3 + 3) - 3  # Check
 
->>>>>>> 73f76022
         else:
             print(f"Unsupported humanoid body num: {asset_body_num}")
             assert False
