--- conflicted
+++ resolved
@@ -80,23 +80,6 @@
         if rf.oslab.is_absl_path(motion_file):
             motion_file_path = motion_file
         else:
-<<<<<<< HEAD
-            motion_file_path = os.path.join(
-                os.path.dirname(os.path.abspath(__file__)),
-                "../../../../../examples/data/amp/" + motion_file,
-            )
-        self._load_motion(motion_file_path)
-
-        self._amp_obs_space = spaces.Box(
-            np.ones(self.get_num_amp_obs()) * -np.Inf,
-            np.ones(self.get_num_amp_obs()) * np.Inf,
-        )
-        self._amp_obs_buf = torch.zeros(
-            (self.num_envs, self._num_amp_obs_steps, self._num_amp_obs_per_step),
-            device=self.device,
-            dtype=torch.float,
-        )
-=======
             motion_file_path = os.path.join(os.path.dirname(os.path.abspath(__file__)),
                                             "../../../../../examples/data/amp/" + motion_file)
         self._load_motion(motion_file_path)
@@ -105,7 +88,6 @@
                                          np.ones(self.get_num_amp_obs()) * np.Inf)
         self._amp_obs_buf = torch.zeros((self.num_envs, self._num_amp_obs_steps, self._num_amp_obs_per_step),
                                         device=self.device, dtype=torch.float)
->>>>>>> 73f76022
         self._curr_amp_obs_buf = self._amp_obs_buf[:, 0]
         self._hist_amp_obs_buf = self._amp_obs_buf[:, 1:]
 
@@ -206,28 +188,6 @@
         asset_joint_num = self.cfg["env"]["asset"]["assetJointNum"]
         num_key_bodies = len(key_bodies)
 
-<<<<<<< HEAD
-        # 13 = root_h (1) + root_rot (6) + root_linear_vel (3) + root_angular_vel (3)},
-        # dof_obs_size = dof_pos + dof_vel,
-        # key_body_positions = 3 * num_key_bodies
-        if asset_body_num == 15:
-            if asset_joint_num == 28:
-                self._num_amp_obs_per_step = (
-                        13 + self._dof_obs_size + 28 + 3 * num_key_bodies
-                )
-            elif asset_joint_num == 34:
-                self._num_amp_obs_per_step = (
-                        13 + self._dof_obs_size + 34 + 3 * num_key_bodies
-                )
-        elif asset_body_num == 16:
-            self._num_amp_obs_per_step = (
-                13 + self._dof_obs_size + 31 + 3 * num_key_bodies
-            )
-        elif asset_body_num == 17:
-            self._num_amp_obs_per_step = (
-                13 + self._dof_obs_size + 34 + 3 * num_key_bodies
-            )
-=======
         if asset_file == "mjcf/amp_humanoid.xml":
             self._num_amp_obs_per_step = 13 + self._dof_obs_size + 28 + 3 * num_key_bodies  # [root_h, root_rot, root_vel, root_ang_vel, dof_pos, dof_vel, key_body_pos]
         elif asset_file == "mjcf/amp_humanoid_sword_shield.xml":
@@ -236,7 +196,6 @@
             self._num_amp_obs_per_step = 13 + self._dof_obs_size + 34 + 3 * num_key_bodies
         elif asset_file in ["mjcf/hotu_humanoid2.xml", "mjcf/hotu_humanoid_spoon_pan.xml"]:
             self._num_amp_obs_per_step = 13 + self._dof_obs_size + 34 + 3 * num_key_bodies
->>>>>>> 73f76022
         else:
             print(f"Unsupported humanoid body num: {asset_body_num}")
             assert False
